--- conflicted
+++ resolved
@@ -67,18 +67,9 @@
              f"{args.workflow_file}")
         )
         subprocess.run(
-<<<<<<< HEAD
-            (f"conda run -p {step_data['env']['prefix']} "
-             f"{step_data['command']} "
-             f"--input {input_dataset} "
-             f"--output {output_dataset} "
-             f"{params_str}"
-             ).split(),
-=======
             (f"cwltool {workflow.get('workflowFileCWL')} "
              f"{args.workflow_file}"),
             shell=True,
->>>>>>> 1f035b80
             check=True,
         )
 
