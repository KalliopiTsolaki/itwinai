--- conflicted
+++ resolved
@@ -11,14 +11,12 @@
 from itwinai.serialization import ModelLoader
 from itwinai.torch.inference import TorchModelLoader
 from itwinai.torch.types import Batch
-<<<<<<< HEAD
 from itwinai.utils import load_yaml
-=======
 from itwinai.torch.mlflow import (
     init_lightning_mlflow,
     teardown_lightning_mlflow
 )
->>>>>>> 087c7ec5
+
 
 from model import ThreeDGAN
 from dataloader import ParticlesDataModule
@@ -33,13 +31,8 @@
             config = load_yaml(config)
         self.conf = config
 
-<<<<<<< HEAD
     @monitor_exec
     def execute(self) -> Any:
-=======
-    def train(self) -> Any:
-        init_lightning_mlflow(self.conf, registered_model_name='3dgan-lite')
->>>>>>> 087c7ec5
         old_argv = sys.argv
         sys.argv = ['some_script_placeholder.py']
         cli = LightningCLI(
